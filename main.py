--- conflicted
+++ resolved
@@ -1,11 +1,9 @@
 # import multilevel_graphs.utilities.par_utils as pu
 # import time
 
+def square(x):
+    return [[x*i] for i in range(10)]
 
-<<<<<<< HEAD
-def square(x):
-    return x * x
-=======
 
 
 if __name__ == '__main__':
@@ -14,25 +12,30 @@
     input1 = range(1000)
     input2 = range(10000)
     input3 = range(1000000)
->>>>>>> e70b8fcf
 
+    print("\n TIME 1")
+    pu.ParUtils.par_map(square, input1)
+    print("\n TIME 2")
+    time1 = time.time()
+    map(square, input1)
+    time2 = time.time()
+    print("Time with map: ", time2 - time1)
 
-if __name__ == '__main__':
-    input3 = range(10000000)
+    print("\n\n TIME 1")
+    pu.ParUtils.par_map(square, input2)
+    print("\n TIME 2")
+    time1 = time.time()
+    map(square, input2)
+    time2 = time.time()
+    print("Time with map: ", time2 - time1)
 
-    start_time1 = time.time()
+    print("\n\n TIME 1")
     pu.ParUtils.par_map(square, input3)
-    end_time1 = time.time()
-    start_time2 = time.time()
+    print("\n TIME 2")
+    time1 = time.time()
     map(square, input3)
-<<<<<<< HEAD
-    end_time2 = time.time()
-    print("Time with par_map: ", end_time1 - start_time1)
-    print("Time with map: ", end_time2 - start_time2)
-=======
     time2 = time.time()
     print("Time with map: ", time2 - time1)
     #print("Time with par_map: ", end_time1 - start_time1)
     #print("Time with map: ", end_time2 - start_time2)
-    '''
->>>>>>> e70b8fcf
+    '''