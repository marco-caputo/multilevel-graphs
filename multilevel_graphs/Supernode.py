--- conflicted
+++ resolved
@@ -42,7 +42,6 @@
         """
         self.dec_graph.add_edge(edge_for_adding)
 
-<<<<<<< HEAD
     def remove_node(self, supernode: Supernode):
         """
         Removes a supernode from the decontractible graph represented by this supernode.
@@ -62,7 +61,6 @@
         """
         self.dec_graph.remove_edge(edge_for_removal)
 
-=======
     def height(self):
         """
         Returns the height of the decontractible graph represented by this supernode.
@@ -70,8 +68,7 @@
         :return: the height of the decontractible graph
         """
         return self.dec.height()
-    
->>>>>>> d2d78aa3
+
     def __eq__(self, other):
         return self.key == other.key
 
